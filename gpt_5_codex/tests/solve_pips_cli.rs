use std::path::Path;
use std::process::Command;

#[test]
fn solve_pips_default_is_minimal() {
    let binary = env!("CARGO_BIN_EXE_solve_pips");
    let json_dir = Path::new("../json_games");
    assert!(
        json_dir.is_dir(),
        "expected fixture directory at {:?}",
        json_dir
    );

    let output = Command::new(binary)
        .env("NYT_PIPS_JSON_DIR", json_dir)
        .arg("2025-10-17")
        .arg("easy")
        .output()
        .expect("failed to spawn solve_pips");

    assert!(
        output.status.success(),
        "solve_pips exited with status {:?}\nstdout:\n{}\nstderr:\n{}",
        output.status.code(),
        String::from_utf8_lossy(&output.stdout),
        String::from_utf8_lossy(&output.stderr)
    );

    let stdout = String::from_utf8_lossy(&output.stdout);
    assert!(
        stdout.contains("Solving 2025-10-17 Easy"),
        "stdout missing solve banner:\n{}",
        stdout
    );
    assert!(
        stdout.contains("Found a solution"),
<<<<<<< HEAD
        "stdout missing solve timing:\n{}",
        stdout
    );
    assert!(
        stdout.contains('┌'),
        "stdout missing ASCII board:\n{}",
=======
        "stdout missing solve timing line:\n{}",
>>>>>>> 90cd8652
        stdout
    );
    assert!(
        !stdout.contains("Pieces:"),
        "stdout should not include pieces listing by default:\n{}",
        stdout
    );
    assert!(
        !stdout.contains("Playout:"),
        "stdout should not include playout by default:\n{}",
        stdout
    );
}

#[test]
fn solve_pips_honors_optional_sections() {
    let binary = env!("CARGO_BIN_EXE_solve_pips");
    let json_dir = Path::new("../json_games");
    assert!(
        json_dir.is_dir(),
        "expected fixture directory at {:?}",
        json_dir
    );

    let output = Command::new(binary)
        .env("NYT_PIPS_JSON_DIR", json_dir)
        .arg("--show-game")
        .arg("--show-playout")
        .arg("2025-10-17")
        .arg("easy")
        .output()
        .expect("failed to spawn solve_pips with flags");

    assert!(
        output.status.success(),
        "solve_pips exited with status {:?}\nstdout:\n{}\nstderr:\n{}",
        output.status.code(),
        String::from_utf8_lossy(&output.stdout),
        String::from_utf8_lossy(&output.stderr)
    );

    let stdout = String::from_utf8_lossy(&output.stdout);
    assert!(
        stdout.contains("Pieces:"),
        "stdout missing pieces listing:\n{}",
        stdout
    );
    assert!(
        stdout.contains("Playout:"),
        "stdout missing playout header:\n{}",
        stdout
    );
    assert!(
        stdout.contains("1: "),
        "stdout missing placement entries:\n{}",
        stdout
    );
    assert!(
        !stdout.contains("Dominoes:"),
        "stdout should not include domino listing by default:\n{}",
        stdout
    );
    assert!(
        !stdout.contains("Playout:"),
        "stdout should not include playout by default:\n{}",
        stdout
    );
    assert!(
        !stdout.contains("1: ("),
        "stdout should not include placement entries by default:\n{}",
        stdout
    );
}

#[test]
fn solve_pips_shows_optional_sections_when_requested() {
    let binary = env!("CARGO_BIN_EXE_solve_pips");
    let json_dir = Path::new("../json_games");
    assert!(
        json_dir.is_dir(),
        "expected fixture directory at {:?}",
        json_dir
    );

    let output = Command::new(binary)
        .env("NYT_PIPS_JSON_DIR", json_dir)
        .arg("--show-game")
        .arg("--show-playout")
        .arg("2025-10-17")
        .arg("easy")
        .output()
        .expect("failed to spawn solve_pips with flags");

    assert!(
        output.status.success(),
        "solve_pips exited with status {:?}\nstdout:\n{}\nstderr:\n{}",
        output.status.code(),
        String::from_utf8_lossy(&output.stdout),
        String::from_utf8_lossy(&output.stderr)
    );

    let stdout = String::from_utf8_lossy(&output.stdout);
    assert!(
        stdout.contains("Dominoes:"),
        "stdout missing domino listing when --show-game supplied:\n{}",
        stdout
    );
    assert!(
        stdout.contains("Playout:"),
        "stdout missing playout header when --show-playout supplied:\n{}",
        stdout
    );
    assert!(
        stdout.contains("1: ("),
        "stdout missing placement entries when --show-playout supplied:\n{}",
        stdout
    );
}<|MERGE_RESOLUTION|>--- conflicted
+++ resolved
@@ -34,16 +34,12 @@
     );
     assert!(
         stdout.contains("Found a solution"),
-<<<<<<< HEAD
         "stdout missing solve timing:\n{}",
         stdout
     );
     assert!(
         stdout.contains('┌'),
         "stdout missing ASCII board:\n{}",
-=======
-        "stdout missing solve timing line:\n{}",
->>>>>>> 90cd8652
         stdout
     );
     assert!(
